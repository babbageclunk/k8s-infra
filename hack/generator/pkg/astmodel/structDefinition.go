--- conflicted
+++ resolved
@@ -40,13 +40,10 @@
 // Ensure StructDefinition implements Definition interface correctly
 var _ Definition = (*StructDefinition)(nil)
 
-<<<<<<< HEAD
 // Ensure StructDefinition implements the HasRelatedDefinitions interface correctly
 var _ HasRelatedDefinitions = (*StructDefinition)(nil)
 
-=======
 // Reference provides the definition name
->>>>>>> faf2cc89
 func (definition *StructDefinition) Reference() *DefinitionName {
 	return &definition.DefinitionName
 }
@@ -174,10 +171,7 @@
 	return declarations
 }
 
-<<<<<<< HEAD
-=======
 // Tidy the content of this struct before generating the AST
->>>>>>> faf2cc89
 func (definition *StructDefinition) Tidy() {
 	sort.Slice(definition.fields, func(left int, right int) bool {
 		return definition.fields[left].fieldName < definition.fields[right].fieldName
