--- conflicted
+++ resolved
@@ -78,16 +78,6 @@
 	return false
 }
 
-<<<<<<< HEAD
-// Tidy does cleanup to ensure deterministic code generation
-func (structType *StructType) Tidy(structName string) {
-	sort.Slice(structType.fields, func(left int, right int) bool {
-		return structType.fields[left].fieldName < structType.fields[right].fieldName
-	})
-}
-
-=======
->>>>>>> faf2cc89
 // Equals returns true if the passed type is a struct type with the same fields, false otherwise
 // The order of the fields is not relevant
 func (structType *StructType) Equals(t Type) bool {
@@ -101,11 +91,7 @@
 			return false
 		}
 
-<<<<<<< HEAD
 		ourFields := make(map[FieldName]*FieldDefinition)
-=======
-		ourFields := make(map[string]*FieldDefinition)
->>>>>>> faf2cc89
 		for _, f := range structType.fields {
 			ourFields[f.fieldName] = f
 		}
@@ -128,7 +114,6 @@
 	}
 
 	return false
-<<<<<<< HEAD
 }
 
 // RelatedDefinitions implements the HasRelatedDefinitions interface for StructType
@@ -143,6 +128,4 @@
 	}
 
 	return result
-=======
->>>>>>> faf2cc89
 }